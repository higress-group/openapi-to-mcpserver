# OpenAPI to MCP Server

A tool to convert OpenAPI specifications to MCP (Model Context Protocol) server configurations.

## Installation

```bash
go install github.com/higress-group/openapi-to-mcpserver/cmd/openapi-to-mcp@latest
```

## Usage

```bash
openapi-to-mcp --input path/to/openapi.json --output path/to/mcp-server.yaml
```

### Options

- `--input`: Path to the OpenAPI specification file (JSON or YAML) (required)
- `--output`: Path to the output MCP configuration file (YAML) (required)
- `--server-name`: Name of the MCP server (default: "openapi-server")
- `--tool-prefix`: Prefix for tool names (default: "")
- `--format`: Output format (yaml or json) (default: "yaml")
- `--validate`: Validate the OpenAPI specification (default: false)
- `--template`: Path to a template file to patch the output (default: "")

## Example

```bash
openapi-to-mcp --input petstore.json --output petstore-mcp.yaml --server-name petstore
```

### Converting OpenAPI to Higress REST-to-MCP Configuration

This tool can be used to convert an OpenAPI specification to a Higress REST-to-MCP configuration. Here's a complete example:

1. Start with an OpenAPI specification (petstore.json):

```json
{
  "openapi": "3.0.0",
  "info": {
    "version": "1.0.0",
    "title": "Swagger Petstore",
    "description": "A sample API that uses a petstore as an example to demonstrate features in the OpenAPI 3.0 specification"
  },
  "servers": [
    {
      "url": "http://petstore.swagger.io/v1"
    }
  ],
  "paths": {
    "/pets": {
      "get": {
        "summary": "List all pets",
        "operationId": "listPets",
        "parameters": [
          {
            "name": "limit",
            "in": "query",
            "description": "How many items to return at one time (max 100)",
            "required": false,
            "schema": {
              "type": "integer",
              "format": "int32"
            }
          }
        ],
        "responses": {
          "200": {
            "description": "A paged array of pets",
            "content": {
              "application/json": {
                "schema": {
                  "type": "object",
                  "properties": {
                    "pets": {
                      "type": "array",
                      "items": {
                        "type": "object",
                        "properties": {
                          "id": {
                            "type": "integer",
                            "description": "Unique identifier for the pet"
                          },
                          "name": {
                            "type": "string",
                            "description": "Name of the pet"
                          },
                          "tag": {
                            "type": "string",
                            "description": "Tag of the pet"
                          }
                        }
                      }
                    },
                    "nextPage": {
                      "type": "string",
                      "description": "URL to get the next page of pets"
                    }
                  }
                }
              }
            }
          }
        }
      },
      "post": {
        "summary": "Create a pet",
        "operationId": "createPets",
        "requestBody": {
          "description": "Pet to add to the store",
          "required": true,
          "content": {
            "application/json": {
              "schema": {
                "type": "object",
                "required": ["name"],
                "properties": {
                  "name": {
                    "type": "string",
                    "description": "Name of the pet"
                  },
                  "tag": {
                    "type": "string",
                    "description": "Tag of the pet"
                  }
                }
              }
            }
          }
        },
        "responses": {
          "201": {
            "description": "Null response"
          }
        }
      }
    },
    "/pets/{petId}": {
      "get": {
        "summary": "Info for a specific pet",
        "operationId": "showPetById",
        "parameters": [
          {
            "name": "petId",
            "in": "path",
            "required": true,
            "description": "The id of the pet to retrieve",
            "schema": {
              "type": "string"
            }
          }
        ],
        "responses": {
          "200": {
            "description": "Expected response to a valid request",
            "content": {
              "application/json": {
                "schema": {
                  "type": "object",
                  "properties": {
                    "id": {
                      "type": "integer",
                      "description": "Unique identifier for the pet"
                    },
                    "name": {
                      "type": "string",
                      "description": "Name of the pet"
                    },
                    "tag": {
                      "type": "string",
                      "description": "Tag of the pet"
                    }
                  }
                }
              }
            }
          }
        }
      }
    }
  }
}
```

2. Convert it to a Higress REST-to-MCP configuration:

```bash
openapi-to-mcp --input petstore.json --output petstore-mcp.yaml --server-name petstore
```

3. The resulting petstore-mcp.yaml file:

```yaml
server:
  name: petstore
tools:
  - name: showPetById
    description: Info for a specific pet
    args:
      - name: petId
        description: The id of the pet to retrieve
        type: string
        required: true
        position: path
    requestTemplate:
      url: /pets/{petId}
      method: GET
    responseTemplate:
      prependBody: |
        # API Response Information

        Below is the response from an API call. To help you understand the data, I've provided:

        1. A detailed description of all fields in the response structure
        2. The complete API response

        ## Response Structure

        > Content-Type: application/json

        - **id**: Unique identifier for the pet (Type: integer)
        - **name**: Name of the pet (Type: string)
        - **tag**: Tag of the pet (Type: string)

        ## Original Response

  - name: createPets
    description: Create a pet
    args:
      - name: name
        description: Name of the pet
        type: string
        required: true
        position: body
      - name: tag
        description: Tag of the pet
        type: string
        position: body
    requestTemplate:
      url: /pets
      method: POST
      headers:
        - key: Content-Type
          value: application/json
    responseTemplate: {}

  - name: listPets
    description: List all pets
    args:
      - name: limit
        description: How many items to return at one time (max 100)
        type: integer
        position: query
    requestTemplate:
      url: /pets
      method: GET
    responseTemplate:
      prependBody: |
        # API Response Information

        Below is the response from an API call. To help you understand the data, I've provided:

        1. A detailed description of all fields in the response structure
        2. The complete API response

        ## Response Structure

        > Content-Type: application/json

        - **pets**:  (Type: array)
          - **pets[].id**: Unique identifier for the pet (Type: integer)
          - **pets[].name**: Name of the pet (Type: string)
          - **pets[].tag**: Tag of the pet (Type: string)
        - **nextPage**: URL to get the next page of pets (Type: string)

        ## Original Response
```

4. This configuration can be used with Higress by adding it to your Higress gateway configuration.

Note how the tool automatically sets the `position` field for each parameter based on its location in the OpenAPI specification:

- The `petId` parameter is set to `position: path` because it's defined as `in: path` in the OpenAPI spec
- The `limit` parameter is set to `position: query` because it's defined as `in: query` in the OpenAPI spec
- The request body properties (`name` and `tag`) are set to `position: body`

The MCP server will automatically handle these parameters in the correct location when making API requests.

For more information about using this configuration with Higress REST-to-MCP, please refer to the [Higress REST-to-MCP documentation](https://higress.cn/en/ai/mcp-quick-start/#configuring-rest-api-mcp-server).

## Features

- Converts OpenAPI paths to MCP tools
- Supports both JSON and YAML OpenAPI specifications
- Generates MCP configuration with server and tool definitions
- Preserves parameter descriptions and types
- Automatically sets parameter positions based on OpenAPI parameter locations
- Handles path, query, header, cookie, and body parameters
- Generates response templates with field descriptions and improved formatting for LLM understanding
- **NEW**: Generates output schemas for MCP Protocol 2025-06-18 support
- **NEW**: Supports structured content responses for enhanced MCP compatibility
- Optional validation of OpenAPI specifications (disabled by default)
- Supports template-based patching of the generated configuration

## Template-Based Patching

You can use the `--template` flag to provide a YAML file that will be used to patch the generated configuration. This is useful for adding common headers, authentication, or other customizations to all tools in the configuration.

Example template file:

```yaml
server:
  name: "openapi-server"
  config:
    apiKey: ""

tools:
  outputSchema:
    type: object
    description: "Default output schema for all tools"
    properties:
      success:
        type: boolean
        description: "Indicates if the operation was successful"
      message:
        type: string
        description: "Response message"
  requestTemplate:
    headers:
      - key: Authorization
        value: "APPCODE {{.config.apiKey}}"
      - key: X-Ca-Nonce
        value: "{{uuidv4}}"
```

When applied, this template will:

1. Add an `apiKey` field to the server config
2. Add a default output schema to all tools (enabling MCP 2025-06-18 support)
3. Add the specified headers to all tools in the configuration

Usage:

```bash
openapi-to-mcp --input api-spec.json --output mcp-server.yaml --server-name my-server --template template.yaml
```

The template values like `{{.config.apiKey}}` or `"{{uuidv4}}"` are not processed by the tool but are preserved in the output for use by the MCP server at runtime.

## Security Scheme Conversion

The tool now supports the conversion of security schemes defined in your OpenAPI specification.

### Server-Level Security Schemes

Security schemes defined in the `components.securitySchemes` section of your OpenAPI document are converted into a list under `server.securitySchemes` in the generated MCP configuration.

**Example OpenAPI Snippet (`components.securitySchemes`):**

```json
{
  "components": {
    "securitySchemes": {
      "BasicAuth": {
        "type": "http",
        "scheme": "basic"
      },
      "ApiKeyAuth": {
        "type": "apiKey",
        "in": "header",
        "name": "X-API-KEY"
      }
    }
  }
}
```

**Corresponding MCP YAML Output (`server.securitySchemes`):**

```yaml
server:
  name: your-server-name
  securitySchemes:
    - id: ApiKeyAuth # Note: Schemes are sorted by ID in the output
      type: apiKey
      in: header
      name: X-API-KEY
    - id: BasicAuth
      type: http
      scheme: basic
  # ... other server config ...
```

The `defaultCredential` field within a security scheme is an MCP-specific extension and is not derived from the OpenAPI specification. You can set it using the `--template` feature if needed.

### Tool-Level Security Requirements

Security requirements defined at the operation level in your OpenAPI document (using the `security` keyword) are converted into a list under `requestTemplate.security` for the corresponding tool. Each entry in this list will reference the `id` of a security scheme defined in `server.securitySchemes`.

**Example OpenAPI Snippet (Operation with security):**

```json
{
  "paths": {
    "/protected_resource": {
      "get": {
        "summary": "Access a protected resource",
        "operationId": "getProtectedResource",
        "security": [
          {
            "ApiKeyAuth": []
          }
        ],
        "responses": {
          "200": { "description": "Success" }
        }
      }
    }
  }
}
```

**Corresponding MCP YAML Output (Tool's `requestTemplate.security`):**

```yaml
tools:
  - name: getProtectedResource
    description: Access a protected resource
    # ... args ...
    requestTemplate:
      url: /protected_resource # Actual URL depends on your server config in OpenAPI
      method: GET
      security:
        id: ApiKeyAuth
    # ... responseTemplate ...
```

### Template Overrides for Security

You can use the `--template` option to:

- Add new security schemes to `server.securitySchemes`.
- Override existing security schemes (e.g., to add `defaultCredential`).
- Override or set `security` requirements for all tools via the `tools.requestTemplate.security` path in your template file.

If the template defines `server.securitySchemes` or `tools.requestTemplate.security`, these will replace any schemes/requirements derived from the OpenAPI specification.

<<<<<<< HEAD
## MCP Protocol 2025-06-18 Support

This tool now supports the latest MCP Protocol version 2025-06-18, which introduces two key features:

### 1. Output Schema

Tools can now define schemas for their structured outputs. The tool automatically generates output schemas based on your OpenAPI response definitions.

**Example generated output schema:**

```yaml
tools:
  - name: getUser
    description: Get user information
    # ... other fields ...
    outputSchema:
      type: object
      description: User information
      properties:
        id:
          type: integer
          description: User ID
        name:
          type: string
          description: User name
        email:
          type: string
          description: User email
      required:
        - id
        - name
```

### 2. Structured Content

For MCP 2025-06-18 clients, responses include both traditional text content and structured JSON data. This allows MCP clients to process responses in a more structured way.

**MCP 2025-06-18 is automatically enabled when output schemas are present.**

### Backward Compatibility

The tool maintains full backward compatibility:

- Older MCP clients continue to work without changes
- New features are automatically enabled when output schemas are generated
- Existing functionality remains unchanged

### Using with Higress

When using the generated configuration with Higress:

1. The tool automatically generates output schemas for all endpoints with response definitions
2. MCP clients that support 2025-06-18 will automatically use the structured content
3. MCP clients that don't support 2025-06-18 will continue to work with the traditional text responses
4. No additional configuration is required - the presence of output schemas enables the new features

For more information about MCP Protocol 2025-06-18, refer to the [MCP specification](https://modelcontextprotocol.io/specification).
=======
## Contributing

We welcome contributions from the community! Please see our [Contributing Guide](CONTRIBUTING.md) for information on how to get started.

## License

This project is licensed under the Apache License 2.0 - see the [LICENSE](LICENSE) file for details.
>>>>>>> 6ff3deaa
<|MERGE_RESOLUTION|>--- conflicted
+++ resolved
@@ -447,7 +447,6 @@
 
 If the template defines `server.securitySchemes` or `tools.requestTemplate.security`, these will replace any schemes/requirements derived from the OpenAPI specification.
 
-<<<<<<< HEAD
 ## MCP Protocol 2025-06-18 Support
 
 This tool now supports the latest MCP Protocol version 2025-06-18, which introduces two key features:
@@ -505,12 +504,11 @@
 4. No additional configuration is required - the presence of output schemas enables the new features
 
 For more information about MCP Protocol 2025-06-18, refer to the [MCP specification](https://modelcontextprotocol.io/specification).
-=======
+
 ## Contributing
 
 We welcome contributions from the community! Please see our [Contributing Guide](CONTRIBUTING.md) for information on how to get started.
 
 ## License
 
-This project is licensed under the Apache License 2.0 - see the [LICENSE](LICENSE) file for details.
->>>>>>> 6ff3deaa
+This project is licensed under the Apache License 2.0 - see the [LICENSE](LICENSE) file for details.