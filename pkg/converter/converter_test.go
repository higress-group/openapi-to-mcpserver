package converter

import (
	"bytes"
	"fmt"
	"os"
	"testing"

	"github.com/higress-group/openapi-to-mcpserver/pkg/models"
	"github.com/higress-group/openapi-to-mcpserver/pkg/parser"
	"github.com/stretchr/testify/assert"
	"gopkg.in/yaml.v3"
)

func TestEndToEndConversion(t *testing.T) {
	// Test cases
	testCases := []struct {
		name           string
		inputFile      string
		expectedOutput string
		serverName     string
		templatePath   string
	}{
		{
			name:           "Petstore API",
			inputFile:      "../../test/petstore.json",
			expectedOutput: "../../test/expected-petstore-mcp.yaml",
			serverName:     "petstore",
		},
		{
			name:           "Path Parameters API",
			inputFile:      "../../test/path-params.json",
			expectedOutput: "../../test/expected-path-params-mcp.yaml",
			serverName:     "path-params-api",
		},
		{
			name:           "Header Parameters API",
			inputFile:      "../../test/header-params.json",
			expectedOutput: "../../test/expected-header-params-mcp.yaml",
			serverName:     "header-params-api",
		},
		{
			name:           "Cookie Parameters API",
			inputFile:      "../../test/cookie-params.json",
			expectedOutput: "../../test/expected-cookie-params-mcp.yaml",
			serverName:     "cookie-params-api",
		},
		{
			name:           "Request Body Types API",
			inputFile:      "../../test/request-body-types.json",
			expectedOutput: "../../test/expected-request-body-types-mcp.yaml",
			serverName:     "request-body-types-api",
		},
		{
			name:           "Petstore API with Template",
			inputFile:      "../../test/petstore.json",
			expectedOutput: "../../test/expected-petstore-template-mcp.yaml",
			serverName:     "petstore",
			templatePath:   "../../test/template.yaml",
		},
		{
			name:           "Security Schemes API",
			inputFile:      "../../test/security-test.json",
			expectedOutput: "../../test/expected-security-test-mcp.yaml",
			serverName:     "openapi-server", // Matches the default or can be specified if different
		},
		{
<<<<<<< HEAD
			name:           "Tools Args array of object",
			inputFile:      "../../test/tools-args-array-of-object.json",
			expectedOutput: "../../test/expected-tools-args-array-of-object-mcp.yaml",
			serverName:     "openapi-server",
=======
			name:           "Handle AllOf Parameters",
			inputFile:      "../../test/allof-params.json",
			expectedOutput: "../../test/expected-allof-params-mcp.yaml",
>>>>>>> fb77d23b
		},
	}

	for _, tc := range testCases {
		t.Run(tc.name, func(t *testing.T) {
			// Create a new parser
			p := parser.NewParser()

			// Parse the OpenAPI specification
			err := p.ParseFile(tc.inputFile)
			assert.NoError(t, err)

			// Create a new converter
			c := NewConverter(p, models.ConvertOptions{
				ServerName:   tc.serverName,
				TemplatePath: tc.templatePath,
			})

			// Convert the OpenAPI specification to an MCP configuration
			config, err := c.Convert()
			assert.NoError(t, err)

			// Marshal the MCP configuration to YAML
			var buffer bytes.Buffer
			encoder := yaml.NewEncoder(&buffer)
			encoder.SetIndent(2)

			if err := encoder.Encode(config); err != nil {
				fmt.Printf("Error encoding YAML: %v\n", err)
				return
			}
			actualYAML := buffer.Bytes()
			assert.NoError(t, err)

			// If the expected output file doesn't exist, write the actual output to it
			if _, err := os.Stat(tc.expectedOutput); os.IsNotExist(err) {
				err = os.WriteFile(tc.expectedOutput, actualYAML, 0o644)
				assert.NoError(t, err)
				t.Logf("Created expected output file: %s", tc.expectedOutput)
			}

			// Read the expected output
			expectedYAML, err := os.ReadFile(tc.expectedOutput)
			assert.NoError(t, err)

			// Compare the actual and expected output
			assert.Equal(t, string(expectedYAML), string(actualYAML))
		})
	}
}<|MERGE_RESOLUTION|>--- conflicted
+++ resolved
@@ -65,16 +65,16 @@
 			serverName:     "openapi-server", // Matches the default or can be specified if different
 		},
 		{
-<<<<<<< HEAD
 			name:           "Tools Args array of object",
 			inputFile:      "../../test/tools-args-array-of-object.json",
 			expectedOutput: "../../test/expected-tools-args-array-of-object-mcp.yaml",
-			serverName:     "openapi-server",
-=======
+      serverName:     "openapi-server",
+    },
+    {
 			name:           "Handle AllOf Parameters",
 			inputFile:      "../../test/allof-params.json",
 			expectedOutput: "../../test/expected-allof-params-mcp.yaml",
->>>>>>> fb77d23b
+      serverName:     "openapi-server",
 		},
 	}
 
@@ -111,7 +111,7 @@
 
 			// If the expected output file doesn't exist, write the actual output to it
 			if _, err := os.Stat(tc.expectedOutput); os.IsNotExist(err) {
-				err = os.WriteFile(tc.expectedOutput, actualYAML, 0o644)
+				err = os.WriteFile(tc.expectedOutput, actualYAML, 0644)
 				assert.NoError(t, err)
 				t.Logf("Created expected output file: %s", tc.expectedOutput)
 			}
